--- conflicted
+++ resolved
@@ -18,7 +18,7 @@
           packages: ['g++-5']
       env: COMPILER=g++-5
     - os: linux
-      compiler: clang
+      compiler: gcc
       addons:
         apt:
           sources: ['ubuntu-toolchain-r-test']
@@ -36,11 +36,7 @@
       env: COVERAGE=yes CONFIGURE_ARGS="--enable-coverage --disable-shared"
     - os: linux
       compiler: gcc
-<<<<<<< HEAD
-      env: MAKE_ARGS="distcheck DISTCHECK_CONFIGURE_FLAGS+=--with-bundled-json DISTCHECK_CONFIGURE_FLAGS+=--with-bundled-spdlog DISTCHECK_CONFIGURE_FLAGS+=--with-bundled-catch"
-=======
-      env: MAKE_ARGS="distcheck DISTCHECK_CONFIGURE_FLAGS+=--with-bundled-pegtl DISTCHECK_CONFIGURE_FLAGS+=--with-bundled-json DISTCHECK_CONFIGURE_FLAGS+=--with-bundled-spdlog"
->>>>>>> 37511ec1
+      env: MAKE_ARGS="distcheck DISTCHECK_CONFIGURE_FLAGS+=--with-bundled-pegtl DISTCHECK_CONFIGURE_FLAGS+=--with-bundled-json DISTCHECK_CONFIGURE_FLAGS+=--with-bundled-spdlog DISTCHECK_CONFIGURE_FLAGS+=--with-bundled-catch"
     - os: linux
       compiler: clang
       addons:
@@ -58,11 +54,7 @@
       addons:
         apt:
           packages: ['pandoc']
-<<<<<<< HEAD
-      env: MAKE_ARGS="distcheck DISTCHECK_CONFIGURE_FLAGS+=--with-bundled-json DISTCHECK_CONFIGURE_FLAGS+=--with-bundled-spdlog DISTCHECK_CONFIGURE_FLAGS+=--with-bundled-catch"
-=======
-      env: MAKE_ARGS="distcheck DISTCHECK_CONFIGURE_FLAGS+=--with-bundled-pegtl DISTCHECK_CONFIGURE_FLAGS+=--with-bundled-json DISTCHECK_CONFIGURE_FLAGS+=--with-bundled-spdlog"
->>>>>>> 37511ec1
+      env: MAKE_ARGS="distcheck DISTCHECK_CONFIGURE_FLAGS+=--with-bundled-pegtl DISTCHECK_CONFIGURE_FLAGS+=--with-bundled-json DISTCHECK_CONFIGURE_FLAGS+=--with-bundled-spdlog DISTCHECK_CONFIGURE_FLAGS+=--with-bundled-catch"
 before_install:
 - sudo add-apt-repository -y ppa:chris-lea/libsodium
 - sudo apt-get -qq update
@@ -76,12 +68,8 @@
 before_script:
 - ./autogen.sh
 - mkdir build && cd build
-<<<<<<< HEAD
-- CXX=$COMPILER ../configure --enable-maintainer-mode --disable-silent-rules --with-bundled-catch --with-bundled-json --with-bundled-spdlog $CONFIGURE_ARGS
-=======
-- CXX=$COMPILER ../configure --enable-maintainer-mode --disable-silent-rules --with-bundled-pegtl --with-bundled-json --with-bundled-spdlog $CONFIGURE_ARGS
->>>>>>> 37511ec1
+- CXX=$COMPILER ../configure --enable-maintainer-mode --disable-silent-rules --with-bundled-catch --with-bundled-pegtl --with-bundled-json --with-bundled-spdlog $CONFIGURE_ARGS
 script:
-- if test -n "$MAKE_ARGS"; then make $MAKE_ARGS; else make all; make check || (cat src/Tests/test-suite.log && exit 1); fi
+- if test -n "$MAKE_ARGS"; then make $MAKE_ARGS; else make all; make check; fi
 after_success:
 - test "x$COVERAGE" = xyes -a "x$CXX" = "xg++" && lcov --compat-libtool --directory . --capture --output-file coverage.info && coveralls-lcov coverage.info